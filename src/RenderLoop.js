--- conflicted
+++ resolved
@@ -1,327 +1,323 @@
-/**
- * Provides a main loop implementation for the specified `Stage`.
- *
- * The loop runs at the specified rate (expressed in iterations per second).
- *
- * At each iteration, first all the entities that have physics enabled are
- * ticked and then a rendering is performed.
- *
- * The loop is not initially running: it starts when the `start` method is
- * called. It can be later suspended, resumed and eventually stopped.
- *
- * @class Canvace.RenderLoop
- * @constructor
- * @param stage {Canvace.Stage} The stage to render.
- * @param range {Canvace.Stage.Range} An optional `Canvace.Stage.Range` object
- * used to step only the currently visible part of a stage, potentially
- * resulting in better performances. If `null` is specified, the whole stage is
- * stepped at each iteration of the loop.
- * @param loader {Canvace.Loader} A `Loader` object used to get the necessary
- * images to render.
- * @param [userTick] {Function} An optional callback function that gets called
- * at each iteration of the render loop, _after_ the stage is ticked but
- * _before_ it is updated and rendered.
- * @param [synchronizeView] {Function} An optional callback function that gets
- * called at each iteration of the render loop, _after_ the stage is updated but
- * _before_ it is rendered.
- *
- * This second callback function is usually used to synchronize the view through
- * its synchronizer (see the `View.Synchronizer` class), hence its name.
- *
- * The function does not receive any arguments and its return value is ignored.
- */
-Canvace.RenderLoop = (function () {
-	var loopType = 'auto';
-	var loopRate = 60;
-
-	var $this = function (stage, range, loader, userTick, synchronizeView) {
-		var renderer = new Canvace.StageRenderer(stage, loader);
-
-		var rate = loopRate;
-		var period = Math.floor(1000.0 / rate);
-		var running = false;
-		var banned = false;
-
-		var stepInterface = range || stage;
-		var canvas = stage.getCanvas();
-
-		var requestAnimationFrame = Canvace.Polyfill.getPrefixedProperty('requestAnimationFrame');
-		var cancelAnimationFrame = Canvace.Polyfill.getPrefixedProperty('cancelAnimationFrame');
-		var token;
-
-		renderer.synchronize(period);
-
-		/**
-		 * Returns the desired frame rate, that corresponds to the `rate`
-		 * argument that was specified to the constructor.
-		 *
-		 * See also `getActualRate`.
-		 *
-		 * @method getRate
-		 * @return {Number} The desired frame rate.
-		 */
-		this.getRate = function () {
-			return rate;
-		};
-
-		/*
-		 * TODO questo contatore viene incrementato all'infinito, e anche molto
-		 * rapidamente. bisogna limitarlo usando come modulo l'mcm tra tutte le
-		 * durate totali di tutte le animazioni. questo valore va ottenuto dalla
-		 * frame table.
-		 */
-		var counter = 0;
-
-		/**
-		 * Returns the actual frame rate, which is the number of frames per
-		 * seconds that the machine is actually managing to render.
-		 *
-		 * This value is always lower than or at most equal to the desired frame
-		 * rate specified to the constructor.
-		 *
-		 * This method returns `null` if the render loop is not currently
-		 * running.
-		 *
-		 * @method getActualRate
-		 * @return {Number} The actual frame rate, or `null` if the render loop
-		 * is not currently running.
-		 */
-		this.getActualRate = (function () {
-			var lastTimestamp = Canvace.Timing.now();
-			return function () {
-				if (running && !banned) {
-					var currentTimestamp = Canvace.Timing.now();
-					var result = counter * 1000 / (currentTimestamp - lastTimestamp);
-					counter = 0;
-					lastTimestamp = currentTimestamp;
-					return result;
-				} else {
-					return null;
-				}
-			};
-		})();
-
-		/**
-		 * Returns the "period", which is the inverse of the specified rate.
-		 *
-		 * The period is measured in milliseconds and is an integer number, so
-		 * it is calculated as
-		 *
-		 *	Math.floor(1000 / rate)
-		 *
-		 * where "rate" is the _desired_ rate that was specified to the
-		 * constructor (the same value returned by `RenderLoop.getRate`).
-		 *
-		 * @method getPeriod
-		 * @return {Number} The period.
-		 */
-		this.getPeriod = function () {
-			return period;
-		};
-
-		/**
-		 * Returns the `Stage` rendererd by this render loop. This is the same
-		 * object specified to the constructor.
-		 *
-		 * @method getStage
-		 * @return {Canvace.Stage} The `Stage` rendered by this render loop.
-		 */
-		this.getStage = function () {
-			return stage;
-		};
-
-		/**
-		 * Returns the `StageRenderer` instance used to render the stage.
-		 *
-		 * @method getRenderer
-		 * @return {Canvace.StageRenderer} The `StageRenderer` used to render
-		 * the stage.
-		 */
-		this.getRenderer = function () {
-			return renderer;
-		};
-
-		function step(dt) {
-			stepInterface.tick(dt);
-			if (typeof userTick === 'function') {
-				userTick(dt);
-			}
-		}
-
-		function updateLoop(delta, elapsed) {
-			while (delta > period) {
-				step(period / 1000.0);
-				delta -= period;
-			}
-			step(delta / 1000.0);
-			stepInterface.update();
-			if (typeof synchronizeView === 'function') {
-				synchronizeView();
-			}
-
-			counter++;
-			renderer.render(elapsed);
-		}
-
-		function requestBasedLoop() {
-			if (!running || banned) {
-				running = true;
-				banned = false;
-
-<<<<<<< HEAD
-				var startTimestamp = Canvace.Timing.startTime();
-=======
-				var startTimestamp = Canvace.Timing.now();
->>>>>>> 59790119
-				var lastTimestamp = startTimestamp;
-				token = requestAnimationFrame(function tick() {
-					var timestamp = Canvace.Timing.now();
-					var elapsed = (timestamp - startTimestamp);
-					var delta = (timestamp - lastTimestamp);
-					lastTimestamp = timestamp;
-
-					updateLoop(delta, elapsed);
-					token = requestAnimationFrame(tick);
-				}, canvas);
-			}
-		}
-
-		function intervalBasedLoop() {
-			if (!running || banned) {
-				running = true;
-				banned = false;
-
-				var startTimestamp = Canvace.Timing.now();
-				var lastTimestamp = startTimestamp;
-				token = setInterval(function () {
-					var timestamp = Canvace.Timing.now();
-					var elapsed = (timestamp - startTimestamp);
-					var delta = (timestamp - lastTimestamp);
-					lastTimestamp = timestamp;
-
-					updateLoop(delta, elapsed);
-				}, period);
-			}
-		}
-
-		var clearLoop;
-		if (loopType === 'request') {
-			clearLoop = cancelAnimationFrame;
-		} else if (loopType === 'interval') {
-			clearLoop = clearInterval;
-		} else if (requestAnimationFrame) {
-			clearLoop = cancelAnimationFrame;
-		} else {
-			clearLoop = clearInterval;
-		}
-
-		/**
-		 * Runs the render loop.
-		 *
-		 * If the loop has just been constructed and not yet started, it is
-		 * started.
-		 *
-		 * If the loop is suspended, it is resumed.
-		 *
-		 * If it is running or it has been stopped by the `stop` method, this
-		 * method does not have any effects.
-		 *
-		 * @method run
-		 */
-		if (loopType === 'request') {
-			this.run = requestBasedLoop;
-		} else if (loopType === 'interval') {
-			this.run = intervalBasedLoop;
-		} else if (requestAnimationFrame) {
-			this.run = requestBasedLoop;
-		} else {
-			this.run = intervalBasedLoop;
-		}
-
-		/**
-		 * Suspends the loop if it is currently running. Otherwise this method
-		 * does not have any effects.
-		 *
-		 * @method suspend
-		 */
-		this.suspend = function () {
-			if (running && !banned) {
-				clearLoop(token);
-				banned = true;
-			}
-		};
-
-		/**
-		 * Indicates whether the loop was running and has been suspended and not
-		 * yet resumed or stopped.
-		 *
-		 * @method isSuspended
-		 * @return {Boolean} `true` if the loop has been suspended, `false`
-		 * otherwise.
-		 */
-		this.isSuspended = function () {
-			return running && banned;
-		};
-
-		/**
-		 * Definitely stops the loop. This means the loop will not be running
-		 * any more, not even if the `start` method is called again.
-		 *
-		 * If you just want to suspend the loop and resume it later, use the
-		 * `suspend` method.
-		 *
-		 * @method stop
-		 */
-		this.stop = function () {
-			if (running) {
-				clearLoop(token);
-				running = false;
-				banned = true;
-			}
-		};
-
-		/**
-		 * Indicates whether the loop has been stopped by the `stop` method.
-		 *
-		 * @method isStopped
-		 * @return {Boolean} `true` if the loop has been stopped, `false`
-		 * otherwise.
-		 */
-		this.isStopped = function () {
-			return !running && banned;
-		};
-	};
-
-	/**
-	 * Configures loop settings. The settings are changed globally and affect
-	 * only `RenderLoop` objects created since the last `setLoop` call.
-	 *
-	 * @method setLoop
-	 * @static
-	 * @param type {String} The loop type. Can be 'request', 'interval' or
-	 * 'auto'. 'request' means the `requestAnimationFrame` API is used.
-	 * 'interval' means the `setInterval` API is used. 'auto' means
-	 * `requestAnimationFrame` is used by default and `setInterval` is used as a
-	 * fallback where `requestAnimationFrame` is not available. The default
-	 * value is 'auto'.
-	 * @param [rate] {Number} The desidred loop execution rate. This parameter
-	 * is only meaningful when the `setInterval` API is used. The default value
-	 * is 60.
-	 */
-	$this.setLoop = function (type, rate) {
-		if (type in {
-			'request': true,
-			'interval': true,
-			'auto': true
-		}) {
-			loopType = type;
-			if (typeof rate === 'number') {
-				loopRate = rate;
-			}
-		} else {
-			throw 'invalid loop type; only "request", "interval" and "auto" are allowed.';
-		}
-	};
-
-	return $this;
-})();
+/**
+ * Provides a main loop implementation for the specified `Stage`.
+ *
+ * The loop runs at the specified rate (expressed in iterations per second).
+ *
+ * At each iteration, first all the entities that have physics enabled are
+ * ticked and then a rendering is performed.
+ *
+ * The loop is not initially running: it starts when the `start` method is
+ * called. It can be later suspended, resumed and eventually stopped.
+ *
+ * @class Canvace.RenderLoop
+ * @constructor
+ * @param stage {Canvace.Stage} The stage to render.
+ * @param range {Canvace.Stage.Range} An optional `Canvace.Stage.Range` object
+ * used to step only the currently visible part of a stage, potentially
+ * resulting in better performances. If `null` is specified, the whole stage is
+ * stepped at each iteration of the loop.
+ * @param loader {Canvace.Loader} A `Loader` object used to get the necessary
+ * images to render.
+ * @param [userTick] {Function} An optional callback function that gets called
+ * at each iteration of the render loop, _after_ the stage is ticked but
+ * _before_ it is updated and rendered.
+ * @param [synchronizeView] {Function} An optional callback function that gets
+ * called at each iteration of the render loop, _after_ the stage is updated but
+ * _before_ it is rendered.
+ *
+ * This second callback function is usually used to synchronize the view through
+ * its synchronizer (see the `View.Synchronizer` class), hence its name.
+ *
+ * The function does not receive any arguments and its return value is ignored.
+ */
+Canvace.RenderLoop = (function () {
+	var loopType = 'auto';
+	var loopRate = 60;
+
+	var $this = function (stage, range, loader, userTick, synchronizeView) {
+		var renderer = new Canvace.StageRenderer(stage, loader);
+
+		var rate = loopRate;
+		var period = Math.floor(1000.0 / rate);
+		var running = false;
+		var banned = false;
+
+		var stepInterface = range || stage;
+		var canvas = stage.getCanvas();
+
+		var requestAnimationFrame = Canvace.Polyfill.getPrefixedProperty('requestAnimationFrame');
+		var cancelAnimationFrame = Canvace.Polyfill.getPrefixedProperty('cancelAnimationFrame');
+		var token;
+
+		renderer.synchronize(period);
+
+		/**
+		 * Returns the desired frame rate, that corresponds to the `rate`
+		 * argument that was specified to the constructor.
+		 *
+		 * See also `getActualRate`.
+		 *
+		 * @method getRate
+		 * @return {Number} The desired frame rate.
+		 */
+		this.getRate = function () {
+			return rate;
+		};
+
+		/*
+		 * TODO questo contatore viene incrementato all'infinito, e anche molto
+		 * rapidamente. bisogna limitarlo usando come modulo l'mcm tra tutte le
+		 * durate totali di tutte le animazioni. questo valore va ottenuto dalla
+		 * frame table.
+		 */
+		var counter = 0;
+
+		/**
+		 * Returns the actual frame rate, which is the number of frames per
+		 * seconds that the machine is actually managing to render.
+		 *
+		 * This value is always lower than or at most equal to the desired frame
+		 * rate specified to the constructor.
+		 *
+		 * This method returns `null` if the render loop is not currently
+		 * running.
+		 *
+		 * @method getActualRate
+		 * @return {Number} The actual frame rate, or `null` if the render loop
+		 * is not currently running.
+		 */
+		this.getActualRate = (function () {
+			var lastTimestamp = Canvace.Timing.now();
+			return function () {
+				if (running && !banned) {
+					var currentTimestamp = Canvace.Timing.now();
+					var result = counter * 1000 / (currentTimestamp - lastTimestamp);
+					counter = 0;
+					lastTimestamp = currentTimestamp;
+					return result;
+				} else {
+					return null;
+				}
+			};
+		})();
+
+		/**
+		 * Returns the "period", which is the inverse of the specified rate.
+		 *
+		 * The period is measured in milliseconds and is an integer number, so
+		 * it is calculated as
+		 *
+		 *	Math.floor(1000 / rate)
+		 *
+		 * where "rate" is the _desired_ rate that was specified to the
+		 * constructor (the same value returned by `RenderLoop.getRate`).
+		 *
+		 * @method getPeriod
+		 * @return {Number} The period.
+		 */
+		this.getPeriod = function () {
+			return period;
+		};
+
+		/**
+		 * Returns the `Stage` rendererd by this render loop. This is the same
+		 * object specified to the constructor.
+		 *
+		 * @method getStage
+		 * @return {Canvace.Stage} The `Stage` rendered by this render loop.
+		 */
+		this.getStage = function () {
+			return stage;
+		};
+
+		/**
+		 * Returns the `StageRenderer` instance used to render the stage.
+		 *
+		 * @method getRenderer
+		 * @return {Canvace.StageRenderer} The `StageRenderer` used to render
+		 * the stage.
+		 */
+		this.getRenderer = function () {
+			return renderer;
+		};
+
+		function step(dt) {
+			stepInterface.tick(dt);
+			if (typeof userTick === 'function') {
+				userTick(dt);
+			}
+		}
+
+		function updateLoop(delta, elapsed) {
+			while (delta > period) {
+				step(period / 1000.0);
+				delta -= period;
+			}
+			step(delta / 1000.0);
+			stepInterface.update();
+			if (typeof synchronizeView === 'function') {
+				synchronizeView();
+			}
+
+			counter++;
+			renderer.render(elapsed);
+		}
+
+		function requestBasedLoop() {
+			if (!running || banned) {
+				running = true;
+				banned = false;
+
+				var startTimestamp = Canvace.Timing.now();
+				var lastTimestamp = startTimestamp;
+				token = requestAnimationFrame(function tick() {
+					var timestamp = Canvace.Timing.now();
+					var elapsed = (timestamp - startTimestamp);
+					var delta = (timestamp - lastTimestamp);
+					lastTimestamp = timestamp;
+
+					updateLoop(delta, elapsed);
+					token = requestAnimationFrame(tick);
+				}, canvas);
+			}
+		}
+
+		function intervalBasedLoop() {
+			if (!running || banned) {
+				running = true;
+				banned = false;
+
+				var startTimestamp = Canvace.Timing.now();
+				var lastTimestamp = startTimestamp;
+				token = setInterval(function () {
+					var timestamp = Canvace.Timing.now();
+					var elapsed = (timestamp - startTimestamp);
+					var delta = (timestamp - lastTimestamp);
+					lastTimestamp = timestamp;
+
+					updateLoop(delta, elapsed);
+				}, period);
+			}
+		}
+
+		var clearLoop;
+		if (loopType === 'request') {
+			clearLoop = cancelAnimationFrame;
+		} else if (loopType === 'interval') {
+			clearLoop = clearInterval;
+		} else if (requestAnimationFrame) {
+			clearLoop = cancelAnimationFrame;
+		} else {
+			clearLoop = clearInterval;
+		}
+
+		/**
+		 * Runs the render loop.
+		 *
+		 * If the loop has just been constructed and not yet started, it is
+		 * started.
+		 *
+		 * If the loop is suspended, it is resumed.
+		 *
+		 * If it is running or it has been stopped by the `stop` method, this
+		 * method does not have any effects.
+		 *
+		 * @method run
+		 */
+		if (loopType === 'request') {
+			this.run = requestBasedLoop;
+		} else if (loopType === 'interval') {
+			this.run = intervalBasedLoop;
+		} else if (requestAnimationFrame) {
+			this.run = requestBasedLoop;
+		} else {
+			this.run = intervalBasedLoop;
+		}
+
+		/**
+		 * Suspends the loop if it is currently running. Otherwise this method
+		 * does not have any effects.
+		 *
+		 * @method suspend
+		 */
+		this.suspend = function () {
+			if (running && !banned) {
+				clearLoop(token);
+				banned = true;
+			}
+		};
+
+		/**
+		 * Indicates whether the loop was running and has been suspended and not
+		 * yet resumed or stopped.
+		 *
+		 * @method isSuspended
+		 * @return {Boolean} `true` if the loop has been suspended, `false`
+		 * otherwise.
+		 */
+		this.isSuspended = function () {
+			return running && banned;
+		};
+
+		/**
+		 * Definitely stops the loop. This means the loop will not be running
+		 * any more, not even if the `start` method is called again.
+		 *
+		 * If you just want to suspend the loop and resume it later, use the
+		 * `suspend` method.
+		 *
+		 * @method stop
+		 */
+		this.stop = function () {
+			if (running) {
+				clearLoop(token);
+				running = false;
+				banned = true;
+			}
+		};
+
+		/**
+		 * Indicates whether the loop has been stopped by the `stop` method.
+		 *
+		 * @method isStopped
+		 * @return {Boolean} `true` if the loop has been stopped, `false`
+		 * otherwise.
+		 */
+		this.isStopped = function () {
+			return !running && banned;
+		};
+	};
+
+	/**
+	 * Configures loop settings. The settings are changed globally and affect
+	 * only `RenderLoop` objects created since the last `setLoop` call.
+	 *
+	 * @method setLoop
+	 * @static
+	 * @param type {String} The loop type. Can be 'request', 'interval' or
+	 * 'auto'. 'request' means the `requestAnimationFrame` API is used.
+	 * 'interval' means the `setInterval` API is used. 'auto' means
+	 * `requestAnimationFrame` is used by default and `setInterval` is used as a
+	 * fallback where `requestAnimationFrame` is not available. The default
+	 * value is 'auto'.
+	 * @param [rate] {Number} The desidred loop execution rate. This parameter
+	 * is only meaningful when the `setInterval` API is used. The default value
+	 * is 60.
+	 */
+	$this.setLoop = function (type, rate) {
+		if (type in {
+			'request': true,
+			'interval': true,
+			'auto': true
+		}) {
+			loopType = type;
+			if (typeof rate === 'number') {
+				loopRate = rate;
+			}
+		} else {
+			throw 'invalid loop type; only "request", "interval" and "auto" are allowed.';
+		}
+	};
+
+	return $this;
+})();